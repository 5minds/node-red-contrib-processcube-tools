--- conflicted
+++ resolved
@@ -16,21 +16,38 @@
         "env": []
     },
     {
-<<<<<<< HEAD
+        "id": "efcace170d0f887c",
+        "type": "tab",
+        "label": "Email sender",
+        "disabled": false,
+        "info": "",
+        "env": []
+    },
+    {
+        "id": "ea83acb4b5051be5",
+        "type": "tab",
+        "label": "Email receiver",
+        "disabled": false,
+        "info": "",
+        "env": []
+    },
+    {
+        "id": "efcace170d0f887c",
+        "type": "tab",
+        "label": "Email sender",
+        "disabled": false,
+        "info": "",
+        "env": []
+    },
+    {
         "id": "4902f3ca9af6dabb",
         "type": "tab",
         "label": "File storage",
-=======
-        "id": "efcace170d0f887c",
-        "type": "tab",
-        "label": "Email sender",
->>>>>>> 82f86938
         "disabled": false,
         "info": "",
         "env": []
     },
     {
-<<<<<<< HEAD
         "id": "cae119e5cf0605c7",
         "type": "group",
         "z": "4902f3ca9af6dabb",
@@ -52,22 +69,6 @@
         "y": 159,
         "w": 512,
         "h": 162
-=======
-        "id": "ea83acb4b5051be5",
-        "type": "tab",
-        "label": "Email receiver",
-        "disabled": false,
-        "info": "",
-        "env": []
-    },
-    {
-        "id": "efcace170d0f887c",
-        "type": "tab",
-        "label": "Email sender",
-        "disabled": false,
-        "info": "",
-        "env": []
->>>>>>> 82f86938
     },
     {
         "id": "fd4bdf33d0253f6a",
@@ -446,32 +447,6 @@
         ]
     },
     {
-<<<<<<< HEAD
-        "id": "bc23935965b25f46",
-        "type": "file-storage",
-        "z": "4902f3ca9af6dabb",
-        "g": "cae119e5cf0605c7",
-        "name": "",
-        "provider": "pg",
-        "baseDir": "/data",
-        "pgConnectionString": "postgres://postgres:postgres@localhost:5432/postgres",
-        "pgSchema": "public",
-        "pgTable": "files",
-        "outputAs": "buffer",
-        "defaultAction": "store",
-        "x": 550,
-        "y": 200,
-        "wires": [
-            []
-        ]
-    },
-    {
-        "id": "7185a89803f145ea",
-        "type": "inject",
-        "z": "4902f3ca9af6dabb",
-        "g": "cae119e5cf0605c7",
-        "name": "",
-=======
         "id": "eee089cfd5ef3985",
         "type": "inject",
         "z": "ea83acb4b5051be5",
@@ -583,26 +558,14 @@
         "type": "inject",
         "z": "efcace170d0f887c",
         "name": "Extended test of the email-sender node",
->>>>>>> 82f86938
         "props": [
             {
                 "p": "payload"
             },
             {
-<<<<<<< HEAD
-                "p": "action",
-                "v": "store",
-                "vt": "str"
-            },
-            {
-                "p": "file",
-                "v": "{\"filename\": \"test.pdf\"}",
-                "vt": "json"
-=======
                 "p": "processInstanceId",
                 "v": "123test",
                 "vt": "str"
->>>>>>> 82f86938
             }
         ],
         "repeat": "",
@@ -610,30 +573,12 @@
         "once": false,
         "onceDelay": 0.1,
         "topic": "",
-<<<<<<< HEAD
-        "payload": "[68,105,101,115,32,105,115,116,32,109,101,105,110,32,66,117,102,102,101,114]",
-        "payloadType": "bin",
-=======
         "payload": "{\"antwort\":\"Dies ist eine Beispielantwort\",\"status\":\"Done\",\"auftraggeber\":\"Test Auftraggeber\",\"betreff\":\"Erweiterter Test\"}",
         "payloadType": "json",
->>>>>>> 82f86938
         "x": 230,
         "y": 200,
         "wires": [
             [
-<<<<<<< HEAD
-                "bc23935965b25f46",
-                "8768fe6d1967e757"
-            ]
-        ]
-    },
-    {
-        "id": "8768fe6d1967e757",
-        "type": "debug",
-        "z": "4902f3ca9af6dabb",
-        "g": "cae119e5cf0605c7",
-        "name": "debug 2",
-=======
                 "656565ebd3cce9f9"
             ]
         ]
@@ -772,7 +717,6 @@
         "type": "debug",
         "z": "efcace170d0f887c",
         "name": "Extended test email sent",
->>>>>>> 82f86938
         "active": true,
         "tosidebar": true,
         "console": false,
@@ -781,11 +725,6 @@
         "targetType": "full",
         "statusVal": "",
         "statusType": "auto",
-<<<<<<< HEAD
-        "x": 520,
-        "y": 280,
-        "wires": []
-=======
         "x": 1090,
         "y": 280,
         "wires": []
@@ -851,6 +790,79 @@
                 "c7e14035c3e1b2e0"
             ]
         ]
->>>>>>> 82f86938
+    },
+    {
+        "id": "bc23935965b25f46",
+        "type": "file-storage",
+        "z": "4902f3ca9af6dabb",
+        "g": "cae119e5cf0605c7",
+        "name": "",
+        "provider": "pg",
+        "baseDir": "/data",
+        "pgConnectionString": "postgres://postgres:postgres@localhost:5432/postgres",
+        "pgSchema": "public",
+        "pgTable": "files",
+        "outputAs": "buffer",
+        "defaultAction": "store",
+        "x": 550,
+        "y": 200,
+        "wires": [
+            []
+        ]
+    },
+    {
+        "id": "7185a89803f145ea",
+        "type": "inject",
+        "z": "4902f3ca9af6dabb",
+        "g": "cae119e5cf0605c7",
+        "name": "",
+        "props": [
+            {
+                "p": "payload"
+            },
+            {
+                "p": "action",
+                "v": "store",
+                "vt": "str"
+            },
+            {
+                "p": "file",
+                "v": "{\"filename\": \"test.pdf\"}",
+                "vt": "json"
+            }
+        ],
+        "repeat": "",
+        "crontab": "",
+        "once": false,
+        "onceDelay": 0.1,
+        "topic": "",
+        "payload": "[68,105,101,115,32,105,115,116,32,109,101,105,110,32,66,117,102,102,101,114]",
+        "payloadType": "bin",
+        "x": 230,
+        "y": 200,
+        "wires": [
+            [
+                "bc23935965b25f46",
+                "8768fe6d1967e757"
+            ]
+        ]
+    },
+    {
+        "id": "8768fe6d1967e757",
+        "type": "debug",
+        "z": "4902f3ca9af6dabb",
+        "g": "cae119e5cf0605c7",
+        "name": "debug 2",
+        "active": true,
+        "tosidebar": true,
+        "console": false,
+        "tostatus": false,
+        "complete": "true",
+        "targetType": "full",
+        "statusVal": "",
+        "statusType": "auto",
+        "x": 520,
+        "y": 280,
+        "wires": []
     }
 ]