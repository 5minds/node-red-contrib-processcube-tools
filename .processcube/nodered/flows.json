[
    {
        "id": "4a5484c44fd92283",
        "type": "tab",
        "label": "Html to Text",
        "disabled": false,
        "info": "",
        "env": []
    },
    {
        "id": "ea83acb4b5051be5",
        "type": "tab",
        "label": "Email receiver",
        "disabled": false,
        "info": "",
        "env": []
    },
    {
        "id": "efcace170d0f887c",
        "type": "tab",
        "label": "Email sender",
        "disabled": false,
        "info": "",
        "env": []
    },
    {
        "id": "fd4bdf33d0253f6a",
        "type": "processcube-html-to-text",
        "z": "4a5484c44fd92283",
        "name": "",
        "x": 350,
        "y": 180,
        "wires": [
            [
                "29d4a47c27dcee43"
            ]
        ]
    },
    {
        "id": "a5e0536ea05cc094",
        "type": "inject",
        "z": "4a5484c44fd92283",
        "name": "",
        "props": [
            {
                "p": "payload"
            }
        ],
        "repeat": "",
        "crontab": "",
        "once": false,
        "onceDelay": 0.1,
        "topic": "",
        "payload": "<!DOCTYPE html> <html lang=\"de\">   <head>     <meta charset=\"UTF-8\" />     <meta name=\"viewport\" content=\"width=device-width, initial-scale=1.0\" />     <title>Beispiel HTML E-Mail</title>     <style>       body {         font-family: Arial, sans-serif;         background-color: #f4f4f4;         margin: 0;         padding: 0;       }       .email-container {         background-color: #ffffff;         margin: 40px auto;         padding: 20px;         width: 100%;         max-width: 600px;         border-radius: 6px;         box-shadow: 0 2px 4px rgba(0, 0, 0, 0.1);       }       h1 {         color: #333333;       }       p {         color: #555555;         line-height: 1.5;       }       .button {         display: inline-block;         padding: 12px 24px;         margin-top: 20px;         background-color: #007bff;         color: #ffffff;         text-decoration: none;         border-radius: 4px;       }       .footer {         text-align: center;         margin-top: 40px;         font-size: 12px;         color: #999999;       }     </style>   </head>   <body>     <div class=\"email-container\">       <h1>Willkommen bei unserem Newsletter!</h1>       <p",
        "payloadType": "str",
        "x": 150,
        "y": 180,
        "wires": [
            [
                "fd4bdf33d0253f6a"
            ]
        ]
    },
    {
        "id": "29d4a47c27dcee43",
        "type": "debug",
        "z": "4a5484c44fd92283",
        "name": "debug 1",
        "active": true,
        "tosidebar": true,
        "console": false,
        "tostatus": false,
        "complete": "false",
        "statusVal": "",
        "statusType": "auto",
        "x": 560,
        "y": 180,
        "wires": []
    },
    {
        "id": "bb3bd11a802bd671",
        "type": "inject",
        "z": "ea83acb4b5051be5",
        "name": "Preset msg, global and flow with a password from the env",
        "props": [],
        "repeat": "",
        "crontab": "",
        "once": false,
        "onceDelay": 0.1,
        "topic": "",
        "x": 280,
        "y": 120,
        "wires": [
            [
                "40951f130640e822",
                "5a6a5f9d1c4fd4fc",
                "931dd8be9290213e"
            ]
        ]
    },
    {
        "id": "40951f130640e822",
        "type": "change",
        "z": "ea83acb4b5051be5",
        "name": "Set user and password to msg.payload",
        "rules": [
            {
                "t": "set",
                "p": "payload.user",
                "pt": "msg",
                "to": "EMAIL_SEND_USER",
                "tot": "env",
                "dc": true
            },
            {
                "t": "set",
                "p": "payload.password",
                "pt": "msg",
                "to": "EMAIL_SEND_PASSWORD",
                "tot": "env",
                "dc": true
            }
        ],
        "action": "",
        "property": "",
        "from": "",
        "to": "",
        "reg": false,
        "x": 740,
        "y": 80,
        "wires": [
            [
                "11c54cb89dee1026"
            ]
        ]
    },
    {
        "id": "5a6a5f9d1c4fd4fc",
        "type": "change",
        "z": "ea83acb4b5051be5",
        "name": "Set global user and password",
        "rules": [
            {
                "t": "set",
                "p": "user",
                "pt": "global",
                "to": "EMAIL_SEND_USER",
                "tot": "env",
                "dc": true
            },
            {
                "t": "set",
                "p": "password",
                "pt": "global",
                "to": "EMAIL_SEND_PASSWORD",
                "tot": "env",
                "dc": true
            }
        ],
        "action": "",
        "property": "",
        "from": "",
        "to": "",
        "reg": false,
        "x": 710,
        "y": 160,
        "wires": [
            []
        ]
    },
    {
        "id": "d902b06948353c07",
        "type": "inject",
        "z": "ea83acb4b5051be5",
        "name": "Test the Email receiver node for flow and global",
        "props": [],
        "repeat": "",
        "crontab": "",
        "once": false,
        "onceDelay": 0.1,
        "topic": "",
        "x": 260,
        "y": 360,
        "wires": [
            [
                "38057e937d452056",
                "4597104b5f3d48be",
                "73b10f832fff4e8a"
            ]
        ]
    },
    {
        "id": "11c54cb89dee1026",
        "type": "email-receiver",
        "z": "ea83acb4b5051be5",
        "name": "Email receiver via msg",
        "host": "imap.gmail.com",
        "hostType": "str",
        "port": "993",
        "portType": "num",
        "tls": "true",
        "tlsType": "bool",
        "user": "payload.user",
        "userType": "msg",
        "password": "payload.password",
        "passwordType": "msg",
        "folder": "[\"stoelting/serviceline\"]",
        "folderType": "json",
        "markseen": "false",
        "markseenType": "bool",
        "x": 1040,
        "y": 80,
        "wires": [
            [
                "0de3b977ad96591b"
            ]
        ]
    },
    {
        "id": "0de3b977ad96591b",
        "type": "debug",
        "z": "ea83acb4b5051be5",
        "name": "Email receiver msg output",
        "active": true,
        "tosidebar": true,
        "console": false,
        "tostatus": false,
        "complete": "true",
        "targetType": "full",
        "statusVal": "",
        "statusType": "auto",
        "x": 1310,
        "y": 80,
        "wires": []
    },
    {
        "id": "38057e937d452056",
        "type": "email-receiver",
        "z": "ea83acb4b5051be5",
        "name": "Email receiver via flow",
        "host": "imap.gmail.com",
        "hostType": "str",
        "port": "993",
        "portType": "num",
        "tls": "true",
        "tlsType": "bool",
        "user": "user",
        "userType": "flow",
        "password": "password",
        "passwordType": "flow",
        "folder": "[\"stoelting/serviceline\"]",
        "folderType": "json",
        "markseen": "false",
        "markseenType": "bool",
        "x": 660,
        "y": 320,
        "wires": [
            [
                "85122d6c840dd054"
            ]
        ]
    },
    {
        "id": "85122d6c840dd054",
        "type": "debug",
        "z": "ea83acb4b5051be5",
        "name": "Email receiver flow output",
        "active": true,
        "tosidebar": true,
        "console": false,
        "tostatus": false,
        "complete": "true",
        "targetType": "full",
        "statusVal": "",
        "statusType": "auto",
        "x": 930,
        "y": 320,
        "wires": []
    },
    {
        "id": "4597104b5f3d48be",
        "type": "email-receiver",
        "z": "ea83acb4b5051be5",
        "name": "Email receiver via global",
        "host": "imap.gmail.com",
        "hostType": "str",
        "port": "993",
        "portType": "num",
        "tls": "true",
        "tlsType": "bool",
        "user": "user",
        "userType": "global",
        "password": "password",
        "passwordType": "global",
        "folder": "[\"stoelting/serviceline\"]",
        "folderType": "json",
        "markseen": "false",
        "markseenType": "bool",
        "x": 650,
        "y": 380,
        "wires": [
            [
                "734fff9822cbb1d9"
            ]
        ]
    },
    {
        "id": "734fff9822cbb1d9",
        "type": "debug",
        "z": "ea83acb4b5051be5",
        "name": "Email receiver flow output",
        "active": true,
        "tosidebar": true,
        "console": false,
        "tostatus": false,
        "complete": "true",
        "targetType": "full",
        "statusVal": "",
        "statusType": "auto",
        "x": 930,
        "y": 380,
        "wires": []
    },
    {
        "id": "73b10f832fff4e8a",
        "type": "email-receiver",
        "z": "ea83acb4b5051be5",
        "name": "Email receiver via env",
        "host": "imap.gmail.com",
        "hostType": "str",
        "port": "993",
        "portType": "num",
        "tls": "true",
        "tlsType": "bool",
        "user": "user",
        "userType": "global",
        "password": "EMAIL_SEND_PASSWORD",
        "passwordType": "env",
        "folder": "[\"stoelting/serviceline\", \"Inbox\"]",
        "folderType": "json",
        "markseen": "false",
        "markseenType": "bool",
        "x": 640,
        "y": 440,
        "wires": [
            [
                "4572ad36fe686399"
            ]
        ]
    },
    {
        "id": "4572ad36fe686399",
        "type": "debug",
        "z": "ea83acb4b5051be5",
        "name": "Email receiver env output",
        "active": true,
        "tosidebar": true,
        "console": false,
        "tostatus": false,
        "complete": "true",
        "targetType": "full",
        "statusVal": "",
        "statusType": "auto",
        "x": 930,
        "y": 440,
        "wires": []
    },
    {
        "id": "931dd8be9290213e",
        "type": "change",
        "z": "ea83acb4b5051be5",
        "name": "Set flow user and password",
        "rules": [
            {
                "t": "set",
                "p": "user",
                "pt": "flow",
                "to": "EMAIL_SEND_USER",
                "tot": "env",
                "dc": true
            },
            {
                "t": "set",
                "p": "password",
                "pt": "flow",
                "to": "EMAIL_SEND_PASSWORD",
                "tot": "env",
                "dc": true
            }
        ],
        "action": "",
        "property": "",
        "from": "",
        "to": "",
        "reg": false,
        "x": 700,
        "y": 120,
        "wires": [
            []
        ]
    },
    {
        "id": "7be89384c1b95ac1",
        "type": "inject",
        "z": "efcace170d0f887c",
        "name": "Simple test of the email-sender node",
        "props": [],
        "repeat": "",
        "crontab": "",
        "once": false,
        "onceDelay": 0.1,
        "topic": "",
        "x": 230,
        "y": 120,
        "wires": [
            [
                "9f7dfdb7f34fa92b"
            ]
        ]
    },
    {
        "id": "c246681d350609e4",
        "type": "debug",
        "z": "efcace170d0f887c",
        "name": "Test email sent",
        "active": true,
        "tosidebar": true,
        "console": false,
        "tostatus": false,
        "complete": "true",
        "targetType": "full",
        "statusVal": "",
        "statusType": "auto",
        "x": 1060,
        "y": 120,
        "wires": []
    },
    {
        "id": "9f7dfdb7f34fa92b",
        "type": "email-sender",
        "z": "efcace170d0f887c",
        "name": "",
        "sender": "Diana",
        "senderType": "str",
        "address": "EMAIL_SEND_USER",
        "addressType": "env",
        "to": "diana.stefan@5minds.de",
        "toType": "str",
        "cc": "",
        "ccType": "str",
        "bcc": "",
        "bccType": "str",
        "subject": "Test",
        "subjectType": "str",
        "htmlContent": "test",
        "htmlContentType": "str",
        "attachments": "",
        "attachmentsType": "msg",
        "host": "smtp.gmail.com",
        "hostType": "str",
        "port": "587",
        "portType": "num",
        "user": "EMAIL_SEND_USER",
        "userType": "env",
        "password": "EMAIL_SEND_PASSWORD",
        "passwordType": "env",
        "secure": "false",
        "secureType": "bool",
        "rejectUnauthorized": "true",
        "rejectUnauthorizedType": "bool",
        "x": 810,
        "y": 120,
        "wires": [
            [
                "c246681d350609e4"
            ]
        ]
    },
    {
        "id": "3118cbba246ded32",
        "type": "inject",
        "z": "efcace170d0f887c",
        "name": "Extended test of the email-sender node",
        "props": [
            {
                "p": "payload"
            },
            {
                "p": "processInstanceId",
                "v": "123test",
                "vt": "str"
            }
        ],
        "repeat": "",
        "crontab": "",
        "once": false,
        "onceDelay": 0.1,
        "topic": "",
        "payload": "{\"antwort\":\"Dies ist eine Beispielantwort\",\"status\":\"Done\",\"auftraggeber\":\"Test Auftraggeber\",\"betreff\":\"Erweiterter Test\"}",
        "payloadType": "json",
        "x": 230,
        "y": 200,
        "wires": [
            [
                "656565ebd3cce9f9"
            ]
        ]
    },
    {
        "id": "ce437747f85cb8ee",
        "type": "debug",
        "z": "efcace170d0f887c",
        "name": "Extended test email sent",
        "active": true,
        "tosidebar": true,
        "console": false,
        "tostatus": false,
        "complete": "true",
        "targetType": "full",
        "statusVal": "",
        "statusType": "auto",
        "x": 1090,
        "y": 200,
        "wires": []
    },
    {
        "id": "88331a67651650d8",
        "type": "email-sender",
        "z": "efcace170d0f887c",
        "name": "",
        "sender": "Diana",
        "senderType": "str",
        "address": "EMAIL_SEND_USER",
        "addressType": "env",
        "to": "diana.stefan@5minds.de",
        "toType": "str",
        "cc": "",
        "ccType": "str",
        "bcc": "",
        "bccType": "str",
        "replyTo": "reply@example.nr",
        "replyToType": "str",
        "subject": "Test",
        "subjectType": "str",
        "htmlContent": "payload",
        "htmlContentType": "msg",
        "attachments": "",
        "attachmentsType": "msg",
        "host": "smtp.gmail.com",
        "hostType": "str",
        "port": "587",
        "portType": "num",
        "user": "EMAIL_SEND_USER",
        "userType": "env",
        "password": "EMAIL_SEND_PASSWORD",
        "passwordType": "env",
        "secure": "false",
        "secureType": "bool",
        "rejectUnauthorized": "true",
        "rejectUnauthorizedType": "bool",
        "x": 810,
        "y": 200,
        "wires": [
            [
                "ce437747f85cb8ee"
            ]
        ]
    },
    {
        "id": "656565ebd3cce9f9",
        "type": "template",
        "z": "efcace170d0f887c",
        "name": "HTML content template",
        "field": "payload",
        "fieldType": "msg",
        "format": "handlebars",
        "syntax": "mustache",
        "template": "<!DOCTYPE html>\n<html lang=\\\"de\\\">\n    <head>\n        <meta charset=\\\"UTF-8\\\">\n        <title>Ticket-Statusänderung</title>\n        </head>\n        <body style=\\\"font-family: Arial, sans-serif;\\\">\n            <h2>Statusaktualisierung für Ihr Ticket</h2>\n            <p>Hallo {{payload.auftraggeber}},</p>\n            <p>der Status Ihres Tickets <strong>{{processInstanceId}}</strong> hat sich geändert.</p>\n            <p><strong>Neuer Status:</strong> {{payload.status}}</p>\n            <p><strong>Betreff:</strong> {{payload.betreff}}</p>\n            \n            {{#payload.antwort}}\n            <p><strong>Antwort vom Kundenservice:</strong></p>\n            <p style=\\\"background-color: #f4f4f4; padding: 10px; border-left: 4px solid #007ACC;\\\">\n                {{payload.antwort}}\n            </p>\n                {{/payload.antwort}}\n                \n            <hr>\n            <p style=\\\"font-size: 0.9em;\\\">\n                Dies ist eine automatisch generierte Nachricht. Bitte antworten Sie nicht auf diese E-Mail.\n            </p>\n            <p>Mit freundlichen Grüßen,<br>\n            Ihr Support-Team</p>\n        </body>\n</html>",
        "output": "str",
        "x": 570,
        "y": 200,
        "wires": [
            [
                "88331a67651650d8"
            ]
        ]
<<<<<<< HEAD
    },
    {
        "id": "f12845e201b07c7b",
        "type": "inject",
        "z": "efcace170d0f887c",
        "name": "Extended test with attachments",
        "props": [
            {
                "p": "payload"
            },
            {
                "p": "processInstanceId",
                "v": "123test",
                "vt": "str"
            },
            {
                "p": "attachment.filename",
                "v": "test.png",
                "vt": "str"
            },
            {
                "p": "attachment.content",
                "v": "1435645213",
                "vt": "str"
            },
            {
                "p": "attachment.contentType",
                "v": "application/png",
                "vt": "str"
            },
            {
                "p": "attachments",
                "v": "[msg.attachment]",
                "vt": "jsonata"
            }
        ],
        "repeat": "",
        "crontab": "",
        "once": false,
        "onceDelay": 0.1,
        "topic": "",
        "payload": "{\"antwort\":\"Dies ist eine Beispielantwort\",\"status\":\"Done\",\"auftraggeber\":\"Test Auftraggeber\",\"betreff\":\"Erweiterter Test\"}",
        "payloadType": "json",
        "x": 210,
        "y": 280,
        "wires": [
            [
                "3a0588b5257e7841"
            ]
        ]
    },
    {
        "id": "6cadf2b77cac0e0b",
        "type": "debug",
        "z": "efcace170d0f887c",
        "name": "Extended test email sent",
        "active": true,
        "tosidebar": true,
        "console": false,
        "tostatus": false,
        "complete": "true",
        "targetType": "full",
        "statusVal": "",
        "statusType": "auto",
        "x": 1090,
        "y": 280,
        "wires": []
    },
    {
        "id": "c7e14035c3e1b2e0",
        "type": "email-sender",
        "z": "efcace170d0f887c",
        "name": "",
        "sender": "Diana",
        "senderType": "str",
        "address": "EMAIL_SEND_USER",
        "addressType": "env",
        "to": "diana.stefan@5minds.de",
        "toType": "str",
        "cc": "",
        "ccType": "str",
        "bcc": "",
        "bccType": "str",
        "replyTo": "reply@example.nr",
        "replyToType": "str",
        "subject": "Test",
        "subjectType": "str",
        "htmlContent": "payload",
        "htmlContentType": "msg",
        "attachments": "attachments",
        "attachmentsType": "msg",
        "host": "smtp.gmail.com",
        "hostType": "str",
        "port": "587",
        "portType": "num",
        "user": "EMAIL_SEND_USER",
        "userType": "env",
        "password": "EMAIL_SEND_PASSWORD",
        "passwordType": "env",
        "secure": "false",
        "secureType": "bool",
        "rejectUnauthorized": "true",
        "rejectUnauthorizedType": "bool",
        "x": 810,
        "y": 280,
        "wires": [
            [
                "6cadf2b77cac0e0b"
            ]
        ]
    },
    {
        "id": "3a0588b5257e7841",
        "type": "template",
        "z": "efcace170d0f887c",
        "name": "HTML content template",
        "field": "payload",
        "fieldType": "msg",
        "format": "handlebars",
        "syntax": "mustache",
        "template": "<!DOCTYPE html>\n<html lang=\\\"de\\\">\n    <head>\n        <meta charset=\\\"UTF-8\\\">\n        <title>Ticket-Statusänderung</title>\n        </head>\n        <body style=\\\"font-family: Arial, sans-serif;\\\">\n            <h2>Statusaktualisierung für Ihr Ticket</h2>\n            <p>Hallo {{payload.auftraggeber}},</p>\n            <p>der Status Ihres Tickets <strong>{{processInstanceId}}</strong> hat sich geändert.</p>\n            <p><strong>Neuer Status:</strong> {{payload.status}}</p>\n            <p><strong>Betreff:</strong> {{payload.betreff}}</p>\n            \n            {{#payload.antwort}}\n            <p><strong>Antwort vom Kundenservice:</strong></p>\n            <p style=\\\"background-color: #f4f4f4; padding: 10px; border-left: 4px solid #007ACC;\\\">\n                {{payload.antwort}}\n            </p>\n                {{/payload.antwort}}\n                \n            <hr>\n            <p style=\\\"font-size: 0.9em;\\\">\n                Dies ist eine automatisch generierte Nachricht. Bitte antworten Sie nicht auf diese E-Mail.\n            </p>\n            <p>Mit freundlichen Grüßen,<br>\n            Ihr Support-Team</p>\n        </body>\n</html>",
        "output": "str",
        "x": 570,
        "y": 280,
        "wires": [
            [
                "c7e14035c3e1b2e0"
            ]
        ]
=======
>>>>>>> 0929247b
    }
]<|MERGE_RESOLUTION|>--- conflicted
+++ resolved
@@ -3,6 +3,22 @@
         "id": "4a5484c44fd92283",
         "type": "tab",
         "label": "Html to Text",
+        "disabled": false,
+        "info": "",
+        "env": []
+    },
+    {
+        "id": "ea83acb4b5051be5",
+        "type": "tab",
+        "label": "Email receiver",
+        "disabled": false,
+        "info": "",
+        "env": []
+    },
+    {
+        "id": "efcace170d0f887c",
+        "type": "tab",
+        "label": "Email sender",
         "disabled": false,
         "info": "",
         "env": []
@@ -584,7 +600,6 @@
                 "88331a67651650d8"
             ]
         ]
-<<<<<<< HEAD
     },
     {
         "id": "f12845e201b07c7b",
@@ -714,7 +729,5 @@
                 "c7e14035c3e1b2e0"
             ]
         ]
-=======
->>>>>>> 0929247b
     }
 ]