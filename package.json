{
    "name": "@5minds/node-red-contrib-processcube-tools",
<<<<<<< HEAD
    "version": "1.0.3",
=======
    "version": "1.0.2",
>>>>>>> 0929247b
    "license": "MIT",
    "description": "Node-RED tools nodes for ProcessCube",
    "scripts": {
        "lint": "prettier --write --config ./.prettierrc.json \"**/*.{html,js}\"",
        "test": "mocha test/unit/ test/integration"
    },
    "authors": [
        {
            "name": "Martin Moellenbeck",
            "email": "Martin.Moellenbeck@5Minds.de"
        },
        {
            "name": "Robin Lenz",
            "email": "Robin.Lenz@5Minds.de"
        },
        {
            "name": "Diana Stefan",
            "email": "Diana.Stefan@5Minds.de"
        }
    ],
    "repository": {
        "type": "git",
        "url": "https://github.com/5minds/node-red-contrib-processcube-tools"
    },
    "bugs": {
        "url": "https://github.com/5minds/node-red-contrib-processcube-tools/issues",
        "email": "processcube@5minds.de"
    },
    "engines": {
        "node": ">=14",
        "npm": ">=8.0.0"
    },
    "node-red": {
        "version": ">=3.1.9",
        "nodes": {
            "EmailReceiver": "email-receiver/email-receiver.js",
            "EmailSender": "email-sender/email-sender.js",
            "HtmlToText": "processcube-html-to-text/processcube-html-to-text.js"
        },
        "examples": "examples"
    },
    "dependencies": {
        "html-to-text": "^9.0.5",
        "mailparser": "^3.6.8",
        "node-imap": "^0.9.6",
        "nodemailer": "^7.0.6",
        "utf7": "^1.0.2"
    },
    "devDependencies": {
        "chai": "^4.3.4",
        "mocha": "^11.7.2",
        "node-red": "^4.0.9",
        "node-red-node-test-helper": "^0.3.5"
    },
    "overrides": {
        "semver": ">=7.5.2",
        "axios": ">=1.12.0"
    },
    "keywords": [
        "node-red",
        "processcube",
        "tools",
        "low-code"
    ]
}<|MERGE_RESOLUTION|>--- conflicted
+++ resolved
@@ -1,13 +1,11 @@
 {
     "name": "@5minds/node-red-contrib-processcube-tools",
-<<<<<<< HEAD
     "version": "1.0.3",
-=======
-    "version": "1.0.2",
->>>>>>> 0929247b
     "license": "MIT",
     "description": "Node-RED tools nodes for ProcessCube",
     "scripts": {
+        "lint": "prettier --write --config ./.prettierrc.json \"**/*.{html,js}\"",
+        "test": "mocha test/unit/ test/integration"
         "lint": "prettier --write --config ./.prettierrc.json \"**/*.{html,js}\"",
         "test": "mocha test/unit/ test/integration"
     },
@@ -19,6 +17,10 @@
         {
             "name": "Robin Lenz",
             "email": "Robin.Lenz@5Minds.de"
+        },
+        {
+            "name": "Diana Stefan",
+            "email": "Diana.Stefan@5Minds.de"
         },
         {
             "name": "Diana Stefan",
@@ -43,10 +45,28 @@
             "EmailReceiver": "email-receiver/email-receiver.js",
             "EmailSender": "email-sender/email-sender.js",
             "HtmlToText": "processcube-html-to-text/processcube-html-to-text.js"
+            "EmailReceiver": "email-receiver/email-receiver.js",
+            "EmailSender": "email-sender/email-sender.js",
+            "HtmlToText": "processcube-html-to-text/processcube-html-to-text.js"
         },
         "examples": "examples"
     },
     "dependencies": {
+        "html-to-text": "^9.0.5",
+        "mailparser": "^3.6.8",
+        "node-imap": "^0.9.6",
+        "nodemailer": "^7.0.6",
+        "utf7": "^1.0.2"
+    },
+    "devDependencies": {
+        "chai": "^4.3.4",
+        "mocha": "^11.7.2",
+        "node-red": "^4.0.9",
+        "node-red-node-test-helper": "^0.3.5"
+    },
+    "overrides": {
+        "semver": ">=7.5.2",
+        "axios": ">=1.12.0"
         "html-to-text": "^9.0.5",
         "mailparser": "^3.6.8",
         "node-imap": "^0.9.6",
