--- conflicted
+++ resolved
@@ -5,8 +5,6 @@
 /**
  * Create mock Node-RED object for unit testing
  */
-<<<<<<< HEAD
-=======
 function createMockNodeRED(options = {}) {
     // Store input callback in the mock RED context
     let storedInputCallback = null;
@@ -97,7 +95,6 @@
 /**
  * Mock IMAP implementation for testing
  */
->>>>>>> 82f86938
 function createMockImap() {
     return function MockImap(config) {
         this.config = config;
@@ -267,97 +264,6 @@
 /**
  * Enhanced module mocks setup with better email simulation
  */
-<<<<<<< HEAD
-function createMockNodeRED(options = {}) {
-    // Store input callback in the mock RED context
-    let storedInputCallback = null;
-    let nodeInstance = null;
-
-    const mockRED = {
-        nodes: {
-            createNode: function (node, config) {
-                nodeInstance = node; // Capture the node instance
-
-                // Apply config properties to node
-                Object.assign(node, {
-                    id: config.id || 'mock-node-id',
-                    type: config.type || 'email-receiver',
-                    name: config.name || 'Mock Node',
-                    on: function (event, callback) {
-                        if (event === 'input') {
-                            storedInputCallback = callback;
-                            // Store the callback on the node instance for easy access
-                            node.inputCallback = callback;
-                        }
-                        // Call the original onHandler if provided
-                        if (options.onHandler) {
-                            options.onHandler.call(node, event, callback);
-                        }
-                    },
-                    status: options.statusHandler || function () {},
-                    error: options.errorHandler || function () {},
-                    send: options.sendHandler || function () {},
-                    log: options.logHandler || function () {},
-                    warn: options.warnHandler || function () {},
-                    debug: options.debugHandler || function () {},
-                });
-                return node;
-            },
-            registerType: function (type, constructor) {
-                // Store registration for verification in tests
-                this.lastRegisteredType = type;
-                this.lastRegisteredConstructor = constructor;
-            },
-            // Helper method to get the stored input callback
-            getInputCallback: function () {
-                return storedInputCallback;
-            },
-            // Helper method to get the node instance
-            getNodeInstance: function () {
-                return nodeInstance;
-            },
-        },
-        util: {
-            evaluateNodeProperty: function (value, type, node, msg, callback) {
-                if (type === 'json') {
-                    try {
-                        // Simulate parsing a JSON string into an object
-                        return JSON.parse(JSON.stringify(value));
-                    } catch (e) {
-                        if (callback) {
-                            callback(e, null);
-                        }
-                        return null;
-                    }
-                }
-
-                // Simple mock implementation
-                if (callback) {
-                    callback(null, value);
-                }
-                return value;
-            },
-            encrypt: function (value) {
-                return 'encrypted:' + value;
-            },
-            decrypt: function (value) {
-                return value.replace('encrypted:', '');
-            },
-        },
-        log: {
-            info: options.logInfo || function () {},
-            warn: options.logWarn || function () {},
-            error: options.logError || function () {},
-            debug: options.logDebug || function () {},
-        },
-    };
-
-    return mockRED;
-}
-
-/**
- * Enhanced module mocks setup with better email simulation
- */
 function setupModuleMocks() {
     const mockModules = {
         'node-imap': createMockImap(),
@@ -374,24 +280,6 @@
         return originalLoad.apply(this, arguments);
     };
 
-=======
-function setupModuleMocks() {
-    const mockModules = {
-        'node-imap': createMockImap(),
-        mailparser: createMockMailparser(),
-    };
-
-    const Module = require('module');
-    const originalLoad = Module._load;
-
-    Module._load = function (request, parent) {
-        if (mockModules[request]) {
-            return mockModules[request];
-        }
-        return originalLoad.apply(this, arguments);
-    };
-
->>>>>>> 82f86938
     // Return cleanup function
     return function cleanup() {
         Module._load = originalLoad;
@@ -549,15 +437,9 @@
 };
 
 module.exports = {
-<<<<<<< HEAD
-    createMockImap,
-    createMockMailparser,
-    createMockNodeRED,
-=======
     createMockNodeRED,
     createMockImap,
     createMockMailparser,
->>>>>>> 82f86938
     setupModuleMocks,
     testConfigs,
     testFlows,
