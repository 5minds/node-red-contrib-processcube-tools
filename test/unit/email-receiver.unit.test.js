<<<<<<< HEAD
const should = require('should');
const { createMockNodeRED, setupModuleMocks, testConfigs, testUtils } = require('../helpers/email-receiver.mocks.js');

describe('Email Receiver Node - Unit Tests with Helpers', function () {
=======
const { expect } = require('chai');
const { createMockNodeRED, setupModuleMocks, testConfigs, testUtils } = require('../helpers/email-receiver.mocks.js');

describe('E-Mail Receiver Node - Unit Tests', function () {
>>>>>>> 82f86938
    this.timeout(10000);

    let emailReceiverNode;
    let cleanupMocks;

    before(function () {
        // Set up module mocks using helper
        cleanupMocks = setupModuleMocks();

        // Load the node with mocked dependencies
        emailReceiverNode = require('../../email-receiver/email-receiver.js');
    });

    after(function () {
        // Clean up mocks
        if (cleanupMocks) {
            cleanupMocks();
        }
    });

    describe('Module Export', function () {
        it('should export a function', function () {
<<<<<<< HEAD
            emailReceiverNode.should.be.type('function');
=======
            expect(emailReceiverNode).to.be.a('function');
>>>>>>> 82f86938
        });
    });

    describe('Node Registration', function () {
        it('should register node type without errors', function () {
            // ARRANGE: Create mock Node-RED with tracking
            const mockRED = createMockNodeRED();

            // ACT: Register the node
            emailReceiverNode(mockRED);

            // ASSERT: Verify registration
<<<<<<< HEAD
            mockRED.nodes.lastRegisteredType.should.equal('email-receiver');
            mockRED.nodes.lastRegisteredConstructor.should.be.type('function');
=======
            expect(mockRED.nodes.lastRegisteredType).to.equal('email-receiver');
            expect(mockRED.nodes.lastRegisteredConstructor).to.be.a('function');
>>>>>>> 82f86938
        });
    });

    describe('Node Instantiation', function () {
        it('should handle node instantiation with valid config', function () {
            // ARRANGE: Track node creation
            let createdNode = null;
            const mockRED = createMockNodeRED({
                onHandler: function (event, callback) {
                    createdNode = this;
                },
            });

            // ACT: Register and create node instance
            emailReceiverNode(mockRED);
            new mockRED.nodes.lastRegisteredConstructor(testConfigs.valid);

            // ASSERT: Verify node was created with correct properties
<<<<<<< HEAD
            should.exist(createdNode);
            createdNode.should.have.property('name', testConfigs.valid.name);
            createdNode.should.have.property('id', testConfigs.valid.id);
=======
            expect(createdNode).to.exist;
            expect(createdNode).to.have.property('name', testConfigs.valid.name);
            expect(createdNode).to.have.property('id', testConfigs.valid.id);
>>>>>>> 82f86938
        });

        it('should handle minimal config', function () {
            // ARRANGE: Use minimal test config
            let createdNode = null;
            const mockRED = createMockNodeRED({
                onHandler: function (event, callback) {
                    createdNode = this;
                },
            });

            // ACT: Register and create node with minimal config
            emailReceiverNode(mockRED);
            new mockRED.nodes.lastRegisteredConstructor(testConfigs.minimal);

            // ASSERT: Verify node creation
<<<<<<< HEAD
            should.exist(createdNode);
            createdNode.should.have.property('id', testConfigs.minimal.id);
=======
            expect(createdNode).to.exist;
            expect(createdNode).to.have.property('id', testConfigs.minimal.id);
>>>>>>> 82f86938
        });
    });

    describe('Folder Configuration', function () {
        it('should handle array of folders', async function () {
            // ARRANGE: Set up message tracking
            let sentMessage = null;
            const mockRED = createMockNodeRED({
                sendHandler: function (msg) {
                    sentMessage = msg;
                },
            });

            // ACT: Register node and create instance with array folders
            emailReceiverNode(mockRED);
            const nodeConstructor = mockRED.nodes.lastRegisteredConstructor;
            const nodeInstance = new nodeConstructor(testConfigs.arrayFolders);

            // Wait for processing
            await testUtils.wait(50);

            // ASSERT: Should handle array folders without error
<<<<<<< HEAD
            should.exist(nodeInstance);
            nodeInstance.should.have.property('name', testConfigs.arrayFolders.name);
=======
            expect(nodeInstance).to.exist;
            expect(nodeInstance).to.have.property('name', testConfigs.arrayFolders.name);
>>>>>>> 82f86938
        });
    });

    describe('Error Handling', function () {
        it('should call node.error for invalid folder type', function (done) {
            // ARRANGE: Set up error tracking
            const mockRED = createMockNodeRED({
                onHandler: function (event, callback) {
                    if (event === 'input') {
                        this.inputCallback = callback;
                    }
                },
                errorHandler: function (err) {
                    // ASSERT: Should receive appropriate error message
<<<<<<< HEAD
                    err.should.containEql("The 'folders' property must be an array of strings.");
=======
                    expect(err).to.include("The 'folders' property must be an array of strings.");
>>>>>>> 82f86938
                    done();
                },
            });

            // ACT: Register node and create instance with invalid config
            emailReceiverNode(mockRED);
            const nodeConstructor = mockRED.nodes.lastRegisteredConstructor;
            const nodeInstance = new nodeConstructor(testConfigs.invalidFolderType);

            // Trigger the error by sending an input message
            // Use a small delay to ensure the constructor has completed
            setTimeout(() => {
                if (nodeInstance.inputCallback) {
                    nodeInstance.inputCallback({ payload: 'test' });
                } else {
                    done(new Error('inputCallback was not set on the node instance'));
                }
            }, 10);
        });

        it('should call node.error for missing config', function (done) {
            // ARRANGE: Set up error and status tracking
            let statusCalled = false;
            const mockRED = createMockNodeRED({
                onHandler: function (event, callback) {
                    if (event === 'input') {
                        this.inputCallback = callback;
                    }
                },
                statusHandler: function (status) {
                    statusCalled = true;
                    if (status.fill) {
<<<<<<< HEAD
                        status.fill.should.equal('red');
=======
                        expect(status.fill).to.equal('red');
>>>>>>> 82f86938
                    }
                },
                errorHandler: function (err) {
                    // ASSERT: Should receive config error
<<<<<<< HEAD
                    err.should.containEql('Missing required IMAP config');
                    statusCalled.should.be.true();
=======
                    expect(err).to.include('Missing required IMAP config');
                    expect(statusCalled).to.be.true;
>>>>>>> 82f86938
                    done();
                },
            });

            // ACT: Register node and create instance with invalid config
            emailReceiverNode(mockRED);
            const nodeConstructor = mockRED.nodes.lastRegisteredConstructor;
            const nodeInstance = new nodeConstructor(testConfigs.invalidConfig);

            // Trigger the error by sending an input message
            // Use a small delay to ensure the constructor has completed
            setTimeout(() => {
                if (nodeInstance.inputCallback) {
                    nodeInstance.inputCallback({ payload: 'test' });
                } else {
                    done(new Error('inputCallback was not set on the node instance'));
                }
            }, 10);
        });

        it('should handle connection errors gracefully', function (done) {
            // ARRANGE: Set up connection error scenario with done() protection
            let testCompleted = false;

            const completeDone = () => {
                if (!testCompleted) {
                    testCompleted = true;
                    done();
                }
            };

            const mockRED = createMockNodeRED({
                onHandler: function (event, callback) {
                    if (event === 'input') {
                        this.inputCallback = callback;
                    }
                },
                statusHandler: function (status) {
                    if (status.fill === 'red' && status.text && status.text.includes('error')) {
                        completeDone(); // Success - error status was set
                    }
                },
                errorHandler: function (err) {
                    // Also accept errors as valid completion
<<<<<<< HEAD
                    should.exist(err);
=======
                    expect(err).to.exist;
>>>>>>> 82f86938
                    completeDone();
                },
            });

            // Use a config that should cause connection issues
            const badConfig = {
                ...testConfigs.valid,
                host: 'nonexistent.invalid.host.com',
                port: 12345, // Invalid port
            };

            // ACT: Register node and create instance with invalid config
            emailReceiverNode(mockRED);
            const nodeConstructor = mockRED.nodes.lastRegisteredConstructor;
            const nodeInstance = new nodeConstructor(badConfig);

            // Trigger the error by sending an input message
            // Use a small delay to ensure the constructor has completed
            setTimeout(() => {
                if (nodeInstance.inputCallback) {
                    nodeInstance.inputCallback({ payload: 'test' });
                } else {
                    completeDone(new Error('inputCallback was not set on the node instance'));
                }
            }, 10);
        });
    });

    describe('IMAP Connection', function () {
        it('should handle connection success', function (done) {
            // ARRANGE: Set up connection tracking
            const mockRED = createMockNodeRED({
                onHandler: function (event, callback) {
                    if (event === 'input') {
                        this.inputCallback = callback;
                    }
                },
                statusHandler: function (status) {
                    // ASSERT: Check for 'connected' status and then complete the test
                    if (status.fill === 'green' && status.text === 'connected') {
                        done();
                    }
                },
            });

            // ACT: Create node with config that should fail
            emailReceiverNode(mockRED);
            const nodeConstructor = mockRED.nodes.lastRegisteredConstructor;
            const nodeInstance = new nodeConstructor(testConfigs.valid);

            // Trigger the connection attempt by sending an input message
            setTimeout(() => {
                if (nodeInstance.inputCallback) {
                    nodeInstance.inputCallback({ payload: 'test' });
                } else {
                    done(new Error('inputCallback was not set on the node instance'));
                }
            }, 10);
        });

        it('should handle connection errors', function (done) {
            // ARRANGE: Set up error tracking
            const mockRED = createMockNodeRED({
                onHandler: function (event, callback) {
                    if (event === 'input') {
                        // Store the callback on the node instance
                        this.inputCallback = callback;
                    }
                },
                errorHandler: function (err) {
                    // ASSERT: Should handle connection errors gracefully
<<<<<<< HEAD
                    should.exist(err);
=======
                    expect(err).to.exist;
>>>>>>> 82f86938
                    done();
                },
                statusHandler: function (status) {
                    if (status.fill === 'red') {
                        // Connection failed status
<<<<<<< HEAD
                        status.text.should.containEql('error');
=======
                        expect(status.text).to.include('error');
>>>>>>> 82f86938
                    }
                },
            });

            // ACT: Create node with config that should fail
            emailReceiverNode(mockRED);
            const nodeConstructor = mockRED.nodes.lastRegisteredConstructor;

            // Use invalid config to trigger connection error
            const invalidConfig = { ...testConfigs.valid, host: 'invalid.host.com' };
            const nodeInstance = new nodeConstructor(invalidConfig);

            // Trigger the connection attempt by sending an input message
            setTimeout(() => {
                if (nodeInstance.inputCallback) {
                    nodeInstance.inputCallback({ payload: 'test' });
                } else {
                    done(new Error('inputCallback was not set on the node instance'));
                }
            }, 10);
        });
    });
});<|MERGE_RESOLUTION|>--- conflicted
+++ resolved
@@ -1,14 +1,7 @@
-<<<<<<< HEAD
-const should = require('should');
-const { createMockNodeRED, setupModuleMocks, testConfigs, testUtils } = require('../helpers/email-receiver.mocks.js');
-
-describe('Email Receiver Node - Unit Tests with Helpers', function () {
-=======
 const { expect } = require('chai');
 const { createMockNodeRED, setupModuleMocks, testConfigs, testUtils } = require('../helpers/email-receiver.mocks.js');
 
 describe('E-Mail Receiver Node - Unit Tests', function () {
->>>>>>> 82f86938
     this.timeout(10000);
 
     let emailReceiverNode;
@@ -31,11 +24,7 @@
 
     describe('Module Export', function () {
         it('should export a function', function () {
-<<<<<<< HEAD
-            emailReceiverNode.should.be.type('function');
-=======
             expect(emailReceiverNode).to.be.a('function');
->>>>>>> 82f86938
         });
     });
 
@@ -48,13 +37,8 @@
             emailReceiverNode(mockRED);
 
             // ASSERT: Verify registration
-<<<<<<< HEAD
-            mockRED.nodes.lastRegisteredType.should.equal('email-receiver');
-            mockRED.nodes.lastRegisteredConstructor.should.be.type('function');
-=======
             expect(mockRED.nodes.lastRegisteredType).to.equal('email-receiver');
             expect(mockRED.nodes.lastRegisteredConstructor).to.be.a('function');
->>>>>>> 82f86938
         });
     });
 
@@ -73,15 +57,9 @@
             new mockRED.nodes.lastRegisteredConstructor(testConfigs.valid);
 
             // ASSERT: Verify node was created with correct properties
-<<<<<<< HEAD
-            should.exist(createdNode);
-            createdNode.should.have.property('name', testConfigs.valid.name);
-            createdNode.should.have.property('id', testConfigs.valid.id);
-=======
             expect(createdNode).to.exist;
             expect(createdNode).to.have.property('name', testConfigs.valid.name);
             expect(createdNode).to.have.property('id', testConfigs.valid.id);
->>>>>>> 82f86938
         });
 
         it('should handle minimal config', function () {
@@ -98,13 +76,8 @@
             new mockRED.nodes.lastRegisteredConstructor(testConfigs.minimal);
 
             // ASSERT: Verify node creation
-<<<<<<< HEAD
-            should.exist(createdNode);
-            createdNode.should.have.property('id', testConfigs.minimal.id);
-=======
             expect(createdNode).to.exist;
             expect(createdNode).to.have.property('id', testConfigs.minimal.id);
->>>>>>> 82f86938
         });
     });
 
@@ -127,13 +100,8 @@
             await testUtils.wait(50);
 
             // ASSERT: Should handle array folders without error
-<<<<<<< HEAD
-            should.exist(nodeInstance);
-            nodeInstance.should.have.property('name', testConfigs.arrayFolders.name);
-=======
             expect(nodeInstance).to.exist;
             expect(nodeInstance).to.have.property('name', testConfigs.arrayFolders.name);
->>>>>>> 82f86938
         });
     });
 
@@ -148,11 +116,7 @@
                 },
                 errorHandler: function (err) {
                     // ASSERT: Should receive appropriate error message
-<<<<<<< HEAD
-                    err.should.containEql("The 'folders' property must be an array of strings.");
-=======
                     expect(err).to.include("The 'folders' property must be an array of strings.");
->>>>>>> 82f86938
                     done();
                 },
             });
@@ -185,22 +149,13 @@
                 statusHandler: function (status) {
                     statusCalled = true;
                     if (status.fill) {
-<<<<<<< HEAD
-                        status.fill.should.equal('red');
-=======
                         expect(status.fill).to.equal('red');
->>>>>>> 82f86938
                     }
                 },
                 errorHandler: function (err) {
                     // ASSERT: Should receive config error
-<<<<<<< HEAD
-                    err.should.containEql('Missing required IMAP config');
-                    statusCalled.should.be.true();
-=======
                     expect(err).to.include('Missing required IMAP config');
                     expect(statusCalled).to.be.true;
->>>>>>> 82f86938
                     done();
                 },
             });
@@ -245,11 +200,7 @@
                 },
                 errorHandler: function (err) {
                     // Also accept errors as valid completion
-<<<<<<< HEAD
-                    should.exist(err);
-=======
                     expect(err).to.exist;
->>>>>>> 82f86938
                     completeDone();
                 },
             });
@@ -321,21 +272,13 @@
                 },
                 errorHandler: function (err) {
                     // ASSERT: Should handle connection errors gracefully
-<<<<<<< HEAD
-                    should.exist(err);
-=======
                     expect(err).to.exist;
->>>>>>> 82f86938
                     done();
                 },
                 statusHandler: function (status) {
                     if (status.fill === 'red') {
                         // Connection failed status
-<<<<<<< HEAD
-                        status.text.should.containEql('error');
-=======
                         expect(status.text).to.include('error');
->>>>>>> 82f86938
                     }
                 },
             });
