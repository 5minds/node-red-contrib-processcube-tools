--- conflicted
+++ resolved
@@ -47,17 +47,10 @@
                 folders: Array.isArray(imap_folder)
                     ? imap_folder
                     : imap_folder
-<<<<<<< HEAD
-                          .split(',')
-                          .map((f) => f.trim())
-                          .filter((f) => f.length > 0),
-                markSeen: imap_markSeen,
-=======
                         .split(',')
                         .map((f) => f.trim())
                         .filter((f) => f.length > 0),
                 markSeen: toBoolean(imap_markSeen, true),
->>>>>>> 82f86938
                 connTimeout: msg.imap_connTimeout || 10000,
                 authTimeout: msg.imap_authTimeout || 5000,
                 keepalive: msg.imap_keepalive !== undefined ? msg.imap_keepalive : true,
